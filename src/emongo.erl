% Copyright (c) 2009 Jacob Vorreuter <jacob.vorreuter@gmail.com>
%
% Permission is hereby granted, free of charge, to any person
% obtaining a copy of this software and associated documentation
% files (the "Software"), to deal in the Software without
% restriction, including without limitation the rights to use,
% copy, modify, merge, publish, distribute, sublicense, and/or sell
% copies of the Software, and to permit persons to whom the
% Software is furnished to do so, subject to the following
% conditions:
%
% The above copyright notice and this permission notice shall be
% included in all copies or substantial portions of the Software.
%
% THE SOFTWARE IS PROVIDED "AS IS", WITHOUT WARRANTY OF ANY KIND,
% EXPRESS OR IMPLIED, INCLUDING BUT NOT LIMITED TO THE WARRANTIES
% OF MERCHANTABILITY, FITNESS FOR A PARTICULAR PURPOSE AND
% NONINFRINGEMENT. IN NO EVENT SHALL THE AUTHORS OR COPYRIGHT
% HOLDERS BE LIABLE FOR ANY CLAIM, DAMAGES OR OTHER LIABILITY,
% WHETHER IN AN ACTION OF CONTRACT, TORT OR OTHERWISE, ARISING
% FROM, OUT OF OR IN CONNECTION WITH THE SOFTWARE OR THE USE OR
% OTHER DEALINGS IN THE SOFTWARE.
-module(emongo).
-behaviour(gen_server).
-include("emongo.hrl").

-export([start_link/0, init/1, handle_call/3, handle_cast/2, handle_info/2, terminate/2, code_change/3]).
-export([oid/0, oid_generation_time/1,
         pools/0, add_pool/5, add_pool/6, remove_pool/1,
         queue_lengths/0,
         register_collections_to_databases/2,
         find/4, find_all/2, find_all/3, find_all/4, get_more/5, find_one/3, find_one/4, kill_cursors/2,
         insert/3, insert_sync/3, insert_sync/4,
         update/4, update/5, update_all/4, update_sync/4, update_sync/5, update_sync/6, update_all_sync/4,
         update_all_sync/5,
         find_and_modify/4, find_and_modify/5,
         delete/2, delete/3, delete_sync/2, delete_sync/3, delete_sync/4,
         ensure_index/4,
         aggregate/3, aggregate/4,
         get_collections/1, get_collections/2,
         run_command/3,
         count/2, count/3, count/4,
         total_db_time_usec/0, db_timing/0, clear_timing/0,
         dec2hex/1, hex2dec/1, utf8_encode/1,
         drop_collection/2, drop_collection/3,
         drop_database/1, drop_database/2]).

-define(TIMING_KEY, emongo_timing).
-define(MAX_TIMES,  10).
-define(COLL_DB_MAP_ETS, emongo_coll_db_map).

-record(state, {pools, oid_index, hashed_hostn}).

%====================================================================
% Types
%====================================================================
% pool_id() = atom()
% collection() = string()
% response() = {response, header, response_flag, cursor_id, offset, limit,
%               documents}
% documents() = [document()]
% document() = [{term(), term()}]

%====================================================================
% API
%====================================================================
%--------------------------------------------------------------------
% Function: start_link() -> {ok,Pid} | ignore | {error,Error}
% Description: Starts the server
%--------------------------------------------------------------------
start_link() ->
  gen_server:start_link({local, ?MODULE}, ?MODULE, [], []).

pools() ->
  gen_server:call(?MODULE, pools, infinity).

oid() ->
  gen_server:call(?MODULE, oid, infinity).

oid_generation_time({oid, Oid}) ->
  oid_generation_time(Oid);
oid_generation_time(Oid) when is_binary(Oid) andalso size(Oid) =:= 12 ->
  <<UnixTime:32/signed, _/binary>> = Oid,
  UnixTime.

add_pool(PoolId, Host, Port, DefaultDatabase, Size) ->
  add_pool(PoolId, Host, Port, DefaultDatabase, Size, []).

% Options = [option()]
% option() =
%   {timeout,            integer()} % milliseconds
%   {user,               string()}
%   {password,           string()}
%   {max_pipeline_depth, int()}
%   {socket_options,     [gen_tcp:connect_option()]} % http://www.erlang.org/doc/man/gen_tcp.html#type-connect_option
%   {write_concern,      int()}
%   {write_concern_timeout, integer()} % milliseconds
add_pool(PoolId, Host, Port, DefaultDatabase, Size, Options) ->
  Def = #pool{},
  Timeout             = proplists:get_value(timeout,               Options, Def#pool.timeout),
  User      = to_binary(proplists:get_value(user,                  Options, Def#pool.user)),
  Password  = to_binary(proplists:get_value(password,              Options, undefined)),
  MaxPipelineDepth    = proplists:get_value(max_pipeline_depth,    Options, Def#pool.max_pipeline_depth),
  SocketOptions       = proplists:get_value(socket_options,        Options, Def#pool.socket_options),
  WriteConcern        = proplists:get_value(write_concern,         Options, Def#pool.write_concern),
  WriteConcernTimeout = proplists:get_value(write_concern_timeout, Options, Def#pool.write_concern_timeout),
  Pool = #pool{id                    = PoolId,
               host                  = Host,
               port                  = Port,
               database              = DefaultDatabase,
               size                  = Size,
               timeout               = Timeout,
               user                  = User,
               pass_hash             = pass_hash(User, Password),
               max_pipeline_depth    = MaxPipelineDepth,
               socket_options        = SocketOptions,
               write_concern         = WriteConcern,
               write_concern_timeout = WriteConcernTimeout},
  gen_server:call(?MODULE, {add_pool, Pool}, infinity).

remove_pool(PoolId) ->
  gen_server:call(?MODULE, {remove_pool, PoolId}).

queue_lengths() ->
  lists:map(fun({PoolId, #pool{conns = Queue}}) ->
    Conns = queue:to_list(Queue),
    QueueLens = [emongo_conn:queue_lengths(Conn) || Conn <- Conns],
    {PoolId, lists:sum(QueueLens)}
  end, pools()).

% The default database is passed in when a pool is created.  However, if you want to use that same pool to talk to other
% databases, you can override the default database on a per-collection basis.  To do that, call this function.
% Input is in the format [{Collection, Database}].
register_collections_to_databases(PoolId, CollDbMap) ->
  ets:insert(?COLL_DB_MAP_ETS, [{{PoolId, to_binary(Collection)}, Database} || {Collection, Database} <- CollDbMap]),
  gen_server:call(?MODULE, {authorize_new_dbs, PoolId}).

%------------------------------------------------------------------------------
% find
%------------------------------------------------------------------------------
% @spec find(PoolId, Collection, Selector, Options) -> Result
%     PoolId = atom()
%     Collection = string()
%     Selector = document()
%     Options = [Option]
%     Option = {timeout, Timeout} | {limit, Limit} | {offset, Offset} |
%              {orderby, Orderby} | {fields, Fields} | response_options
%     Timeout = integer (timeout in milliseconds)
%     Limit = integer
%     Offset = integer
%     Orderby = [{Key, Direction}]
%     Key = string() | binary() | atom() | integer()
%     Direction = asc | desc
%     Fields = [Field]
%     Field = string() | binary() | atom() | integer() = specifies a field to
%             return in the result set
%     response_options = return {response, header, response_flag, cursor_id,
%                                offset, limit, documents}
%     Result = documents() | response()
find(PoolId, Collection, Selector, OptionsIn) when ?IS_DOCUMENT(Selector),
                                                   is_list(OptionsIn) ->
  {Conn, Pool} = gen_server:call(?MODULE, {conn, PoolId}, infinity),
  Options = set_slave_ok(OptionsIn),
  Query = create_query(Options, Selector),
  Packet = emongo_packet:do_query(get_database(Pool, Collection), Collection,
                                  Pool#pool.req_id, Query),
  Resp = send_recv_command(find, Collection, Selector, Options, Conn, Pool, Packet),
  case lists:member(response_options, Options) of
    true -> Resp;
    false -> Resp#response.documents
  end.

%------------------------------------------------------------------------------
% find_all
%------------------------------------------------------------------------------
find_all(PoolId, Collection) ->
  find_all(PoolId, Collection, [], []).

find_all(PoolId, Collection, Selector) when ?IS_DOCUMENT(Selector) ->
  find_all(PoolId, Collection, Selector, []).

find_all(PoolId, Collection, Selector, Options) when ?IS_DOCUMENT(Selector),
                                                     is_list(Options) ->
  Resp = find(PoolId, Collection, Selector, [response_options|Options]),
  find_all(PoolId, Collection, Selector, Options, Resp).

find_all(_PoolId, _Collection, _Selector, Options, Resp)
    when is_record(Resp, response), Resp#response.cursor_id == 0 ->
  case lists:member(response_options, Options) of
    true -> Resp;
    false -> Resp#response.documents
  end;

find_all(PoolId, Collection, Selector, Options, Resp)
    when is_record(Resp, response) ->
  Resp1 = get_more(PoolId, Collection, Resp#response.cursor_id, 0, Options),
  Documents = lists:append(Resp#response.documents, Resp1#response.documents),
  find_all(PoolId, Collection, Selector, Options, Resp1#response{documents=Documents}).

%------------------------------------------------------------------------------
% find_one
%------------------------------------------------------------------------------
find_one(PoolId, Collection, Selector) when ?IS_DOCUMENT(Selector) ->
  find_one(PoolId, Collection, Selector, []).

find_one(PoolId, Collection, Selector, Options) when ?IS_DOCUMENT(Selector),
                                                     is_list(Options) ->
  Options1 = [{limit, 1} | lists:keydelete(limit, 1, Options)],
  find(PoolId, Collection, Selector, Options1).

%------------------------------------------------------------------------------
% get_more
%------------------------------------------------------------------------------
get_more(PoolId, Collection, CursorID, NumToReturn, Options) ->
  {Conn, Pool} = gen_server:call(?MODULE, {conn, PoolId}, infinity),
  Packet = emongo_packet:get_more(get_database(Pool, Collection), Collection,
                                  Pool#pool.req_id, NumToReturn, CursorID),
  send_recv_command(get_more, Collection, CursorID, [{num_to_return, NumToReturn} | Options], Conn, Pool, Packet).

%------------------------------------------------------------------------------
% kill_cursors
%------------------------------------------------------------------------------
kill_cursors(PoolId, CursorID) when is_integer(CursorID) ->
  kill_cursors(PoolId, [CursorID]);

kill_cursors(PoolId, CursorIDs) when is_list(CursorIDs) ->
  {Conn, Pool} = gen_server:call(?MODULE, {conn, PoolId}, infinity),
  Packet = emongo_packet:kill_cursors(Pool#pool.req_id, CursorIDs),
  send_command(kill_cursors, undefined, CursorIDs, [], Conn, Pool, Packet).

%------------------------------------------------------------------------------
% insert
%------------------------------------------------------------------------------
insert(PoolId, Collection, Document) when ?IS_DOCUMENT(Document) ->
  insert(PoolId, Collection, [Document]);

insert(PoolId, Collection, Documents) when ?IS_LIST_OF_DOCUMENTS(Documents) ->
  {Conn, Pool} = gen_server:call(?MODULE, {conn, PoolId}, infinity),
  Packet = emongo_packet:insert(get_database(Pool, Collection), Collection,
                                Pool#pool.req_id, Documents),
  send_command(insert, Collection, undefined, [], Conn, Pool, Packet).

%------------------------------------------------------------------------------
% insert_sync that runs db.$cmd.findOne({getlasterror: 1});
% Options can include {write_concern, (string|integer)}, {write_concern_timeout, Milliseconds}
%------------------------------------------------------------------------------
insert_sync(PoolId, Collection, Documents) ->
  insert_sync(PoolId, Collection, Documents, []).

insert_sync(PoolId, Collection, DocumentsIn, Options) ->
  Documents = if
    ?IS_LIST_OF_DOCUMENTS(DocumentsIn) -> DocumentsIn;
    ?IS_DOCUMENT(DocumentsIn)      -> [DocumentsIn]
  end,

  {Conn, Pool} = gen_server:call(?MODULE, {conn, PoolId, 2}, infinity),
  Packet1 = emongo_packet:insert(get_database(Pool, Collection), Collection,
                                 Pool#pool.req_id, Documents),
  sync_command(insert_sync, Collection, undefined, Options, Conn, Pool, Packet1).

%------------------------------------------------------------------------------
% update
%------------------------------------------------------------------------------
update(PoolId, Collection, Selector, Document) when ?IS_DOCUMENT(Selector),
                                                    ?IS_DOCUMENT(Document) ->
  update(PoolId, Collection, Selector, Document, false).

update(PoolId, Collection, Selector, Document, Upsert)
    when ?IS_DOCUMENT(Selector), ?IS_DOCUMENT(Document) ->
  {Conn, Pool} = gen_server:call(?MODULE, {conn, PoolId}, infinity),
  Packet = emongo_packet:update(get_database(Pool, Collection), Collection,
                                Pool#pool.req_id, Upsert, false, Selector,
                                Document),
  send_command(update, Collection, Selector, [{upsert, Upsert}], Conn, Pool, Packet).

%------------------------------------------------------------------------------
% update_all
%------------------------------------------------------------------------------
update_all(PoolId, Collection, Selector, Document)
    when ?IS_DOCUMENT(Selector), ?IS_DOCUMENT(Document) ->
  {Conn, Pool} = gen_server:call(?MODULE, {conn, PoolId}, infinity),
  Packet = emongo_packet:update(get_database(Pool, Collection), Collection,
                                Pool#pool.req_id, false, true, Selector,
                                Document),
  send_command(update_all, Collection, Selector, [], Conn, Pool, Packet).

%------------------------------------------------------------------------------
% update_sync that runs db.$cmd.findOne({getlasterror: 1});
% If no documents match the input Selector, {emongo_no_match_found, DbResponse}
% will be returned.
% Options can include {write_concern, (string|integer)}, {write_concern_timeout, Milliseconds}
%------------------------------------------------------------------------------
update_sync(PoolId, Collection, Selector, Document)
    when ?IS_DOCUMENT(Selector), ?IS_DOCUMENT(Document) ->
  update_sync(PoolId, Collection, Selector, Document, false).

update_sync(PoolId, Collection, Selector, Document, Upsert)
    when ?IS_DOCUMENT(Selector), ?IS_DOCUMENT(Document) ->
  update_sync(PoolId, Collection, Selector, Document, Upsert, []).

update_sync(PoolId, Collection, Selector, Document, Upsert, Options)
    when ?IS_DOCUMENT(Selector), ?IS_DOCUMENT(Document) ->
  {Conn, Pool} = gen_server:call(?MODULE, {conn, PoolId, 2}, infinity),
  Packet1 = emongo_packet:update(get_database(Pool, Collection), Collection,
                                 Pool#pool.req_id, Upsert, false, Selector,
                                 Document),
  Options1 = case Upsert of
    true -> Options;
    _    -> [check_match_found | Options]
  end,
  sync_command(update_sync, Collection, Selector, Options1, Conn, Pool, Packet1).

%------------------------------------------------------------------------------
% update_all_sync that runs db.$cmd.findOne({getlasterror: 1});
% Options can include {write_concern, (string|integer)}, {write_concern_timeout, Milliseconds}
%------------------------------------------------------------------------------
update_all_sync(PoolId, Collection, Selector, Document)
    when ?IS_DOCUMENT(Selector), ?IS_DOCUMENT(Document) ->
  update_all_sync(PoolId, Collection, Selector, Document, []).

update_all_sync(PoolId, Collection, Selector, Document, Options)
    when ?IS_DOCUMENT(Selector), ?IS_DOCUMENT(Document) ->
  {Conn, Pool} = gen_server:call(?MODULE, {conn, PoolId, 2}, infinity),
  Packet1 = emongo_packet:update(get_database(Pool, Collection), Collection,
                                 Pool#pool.req_id, false, true, Selector,
                                 Document),
  % We could check <<"n">> as the update_sync(...) functions do, but
  % update_all_sync(...) isn't targeting a specific number of documents, so 0
  % updates is legitimate.
  sync_command(update_all_sync, Collection, Selector, Options, Conn, Pool, Packet1).

%------------------------------------------------------------------------------
% delete
%------------------------------------------------------------------------------
delete(PoolId, Collection) ->
  delete(PoolId, Collection, []).

delete(PoolId, Collection, Selector) ->
  {Conn, Pool} = gen_server:call(?MODULE, {conn, PoolId}, infinity),
  Packet = emongo_packet:delete(get_database(Pool, Collection), Collection,
                                Pool#pool.req_id, transform_selector(Selector)),
  send_command(delete, Collection, Selector, [], Conn, Pool, Packet).

%------------------------------------------------------------------------------
% delete_sync that runs db.$cmd.findOne({getlasterror: 1});
% If no documents match the input Selector, {emongo_no_match_found, DbResponse}
% will be returned.
% Options can include {write_concern, (string|integer)}, {write_concern_timeout, Milliseconds}
%------------------------------------------------------------------------------
delete_sync(PoolId, Collection) ->
  delete_sync(PoolId, Collection, []).

delete_sync(PoolId, Collection, Selector) ->
  delete_sync(PoolId, Collection, Selector, []).

delete_sync(PoolId, Collection, Selector, Options) ->
  {Conn, Pool} = gen_server:call(?MODULE, {conn, PoolId, 2}, infinity),
  Packet1 = emongo_packet:delete(get_database(Pool, Collection), Collection,
                                 Pool#pool.req_id,
                                 transform_selector(Selector)),
  sync_command(delete_sync, Collection, Selector, [check_match_found | Options], Conn, Pool, Packet1).

%------------------------------------------------------------------------------
% ensure index
%------------------------------------------------------------------------------
ensure_index(PoolId, Collection, Keys, Unique) when ?IS_DOCUMENT(Keys)->
  {Conn, Pool} = gen_server:call(?MODULE, {conn, PoolId}, infinity),
  Packet = emongo_packet:ensure_index(get_database(Pool, Collection), Collection,
                                      Pool#pool.req_id, Keys, Unique),
  send_command(ensure_index, Collection, Keys, [], Conn, Pool, Packet).

%------------------------------------------------------------------------------
% count
%------------------------------------------------------------------------------
count(PoolId, Collection) ->
  count(PoolId, Collection, [], []).

count(PoolId, Collection, Selector) ->
  count(PoolId, Collection, Selector, []).

count(PoolId, Collection, Selector, OptionsIn) ->
  Options      = set_slave_ok(OptionsIn),
  {Conn, Pool} = gen_server:call(?MODULE, {conn, PoolId}, infinity),
  Query        = create_cmd(<<"count">>, Collection, Selector, [], 1, Options),
  Packet       = emongo_packet:do_query(get_database(Pool, Collection), "$cmd", Pool#pool.req_id, Query),
  Resp         = send_recv_command(count, Collection, Selector, Options, Conn, Pool, Packet),
  RespOpts     = lists:member(response_options, Options),
  case Resp of
    _ when RespOpts -> Resp;
    #response{documents=[Doc]} ->
      case proplists:get_value(<<"n">>, Doc, undefined) of
        undefined -> undefined;
        Count     -> round(Count)
      end;
    _ ->
      undefined
  end.

%%------------------------------------------------------------------------------
%% aggregate
%%------------------------------------------------------------------------------
aggregate(PoolId, Collection, Pipeline) ->
  aggregate(PoolId, Collection, Pipeline, []).

aggregate(PoolId, Collection, Pipeline, OptionsIn) ->
  Options      = set_slave_ok(OptionsIn),
  {Conn, Pool} = gen_server:call(?MODULE, {conn, PoolId}, infinity),
  Query        = create_cmd(<<"aggregate">>, Collection, undefined, [{<<"pipeline">>, {array, Pipeline}}], 1, Options),
  Packet       = emongo_packet:do_query(get_database(Pool, Collection), "$cmd", Pool#pool.req_id, Query),
  case send_recv_command(aggregate, Collection, Pipeline, Options, Conn, Pool, Packet) of
    #response{documents=[Doc]} ->
      case proplists:get_value(<<"ok">>, Doc, undefined) of
        undefined -> undefined;
        _         -> Doc
      end;
      _ -> undefined
  end.

%%------------------------------------------------------------------------------
%% find_and_modify
%%------------------------------------------------------------------------------
find_and_modify(PoolId, Collection, Selector, Update) ->
  find_and_modify(PoolId, Collection, Selector, Update, []).

find_and_modify(PoolId, Collection, Selector, Update, Options)
  when ?IS_DOCUMENT(Selector), ?IS_DOCUMENT(Update), is_list(Options) ->
  {Conn, Pool} = gen_server:call(?MODULE, {conn, PoolId}, infinity),
  Query        = create_cmd(<<"findandmodify">>, Collection, Selector, [{<<"update">>, Update}], undefined,
                            % We don't want to force the limit to 1, but want to default it to 1 if it's not in Options.
                            [{limit, 1} | Options]),
  Packet       = emongo_packet:do_query(get_database(Pool, Collection), "$cmd", Pool#pool.req_id, Query),
  Resp         = send_recv_command(find_and_modify, Collection, Selector, Options, Conn, Pool, Packet),
  case lists:member(response_options, Options) of
    true  -> Resp;
    false -> Resp#response.documents
  end.

%====================================================================
% db collection operations
%====================================================================
drop_collection(PoolId, Collection) -> drop_collection(PoolId, Collection, []).

drop_collection(PoolId, Collection, Options) when is_atom(PoolId) ->
  {Conn, Pool} = gen_server:call(?MODULE, {conn, PoolId}, infinity),
  TQuery = create_query([], [{<<"drop">>, Collection}]),
  Query = TQuery#emo_query{limit=-1}, %dont ask me why, it just has to be -1
  Packet = emongo_packet:do_query(get_database(Pool, Collection), "$cmd", Pool#pool.req_id, Query),
  case send_recv_command(drop_collection, "$cmd", Query, Options, Conn, Pool, Packet) of
    #response{documents=[Res]} ->
        case lists:keyfind(<<"ok">>, 1, Res) of
            {<<"ok">>, 1.0} -> ok;
            _ ->
                case lists:keyfind(<<"errmsg">>, 1, Res) of
                    {<<"errmsg">>, Error} -> throw({drop_collection_failed, Error});
                    _ -> throw({drop_collection_failed, lists:keyfind(<<"msg">>, 1, Res)})
                end
        end;
    _ -> throw({drop_collection_failed, "Unrecognized error while dropping collection"})
  end.

get_collections(PoolId) -> get_collections(PoolId, []).
get_collections(PoolId, OptionsIn) when is_atom(PoolId) ->
  Options = set_slave_ok(OptionsIn),
  {Conn, Pool} = gen_server:call(?MODULE, {conn, PoolId}, infinity),
  Query = create_query(Options, []),
  Database = to_binary(get_database(Pool, undefined)),
  Packet = emongo_packet:do_query(Database, ?SYS_NAMESPACES, Pool#pool.req_id, Query),
  case send_recv_command(get_collections, ?SYS_NAMESPACES, Query, Options, Conn, Pool, Packet) of
    #response{documents=Docs} ->
        DatabaseForSplit = <<Database/binary, ".">>,
        lists:foldl(fun(Doc, Accum) ->
            Collection = proplists:get_value(<<"name">>, Doc),
            case binary:match(Collection, <<".$_">>) of
                nomatch ->
                    [_Junk, RealName] = binary:split(Collection, DatabaseForSplit),
                    [ RealName | Accum ];
                _ -> Accum
            end
        end, [], Docs);
    _ -> undefined
  end.

run_command(PoolId, Command, Options) ->
  {Conn, Pool} = gen_server:call(?MODULE, {conn, PoolId}, infinity),
  Query = #emo_query{q = Command},
  Packet = emongo_packet:do_query(get_database(Pool, undefined), "$cmd", Pool#pool.req_id, Query),
  Resp = send_recv_command(command, "$cmd", Command, Options, Conn, Pool, Packet),
  case lists:member(response_options, Options) of
    true -> Resp;
    false -> Resp#response.documents
  end.

total_db_time_usec() ->
  case erlang:get(?TIMING_KEY) of
    undefined -> 0;
    Timing    -> lists:sum([proplists:get_value(time_usec, X) || X <- Timing])
  end.

db_timing() ->
  erlang:get(?TIMING_KEY).

clear_timing() ->
  erlang:erase(?TIMING_KEY).

%====================================================================
% db holy cow operations
%====================================================================
%this is slightly ghetto fabulous, it just provides a very quick method to
%truncate the entire db and trash all of the collections
drop_database(PoolId) -> drop_database(PoolId, []).
drop_database(PoolId, Options) ->
    %doing this with emongo_conn:send_recv that way we do not get the last error from the
    %dropped db
  {Conn, Pool} = gen_server:call(?MODULE, {conn, PoolId}, infinity),
  Selector = [{<<"dropDatabase">>, 1}],
  TQuery = create_query([], Selector),
  Query = TQuery#emo_query{limit=-1}, %dont ask me why, it just has to be -1
  DropPacket = emongo_packet:do_query(get_database(Pool, undefined), "$cmd", Pool#pool.req_id, Query),
  try
    case send_recv_command(drop_database, undefined, Selector, Options, Conn, Pool, DropPacket) of
        #response{documents=[Res]} ->
            case lists:keyfind(<<"ok">>, 1, Res) of
                {<<"ok">>, 1.0} -> ok;
                _ ->
                    case lists:keyfind(<<"errmsg">>, 1, Res) of
                        {<<"errmsg">>, Err} -> throw({drop_database_failed, Err});
                        _ -> throw({drop_database_failed, lists:keyfind(<<"msg">>, 1, Res)})
                    end
            end;
        _ -> {drop_collection_failed, "oh snap, i dont know what happened"}
    end
  catch _:{emongo_conn_error, Error} ->
    throw({emongo_conn_error, Error, "$cmd", "undefined", Selector, Options})
  end.

%====================================================================
% gen_server callbacks
%====================================================================

%--------------------------------------------------------------------
% Function: init(Args) -> {ok, State} |
%             {ok, State, Timeout} |
%             ignore         |
%             {stop, Reason}
% Description: Initiates the server
%--------------------------------------------------------------------
init(_) ->
  process_flag(trap_exit, true),
  ets:new(?COLL_DB_MAP_ETS, [public, named_table, {read_concurrency, true}]),
  Pools = initialize_pools(),
  {ok, HN} = inet:gethostname(),
  <<HashedHN:3/binary,_/binary>> = erlang:md5(HN),
  {ok, #state{pools=Pools, oid_index=1, hashed_hostn=HashedHN}}.

%--------------------------------------------------------------------
% Function: % handle_call(Request, From, State) -> {reply, Reply, State} |
%                    {reply, Reply, State, Timeout} |
%                    {noreply, State} |
%                    {noreply, State, Timeout} |
%                    {stop, Reason, Reply, State} |
%                    {stop, Reason, State}
% Description: Handling call messages
%--------------------------------------------------------------------
handle_call(pools, _From, State) ->
  {reply, State#state.pools, State};

handle_call(oid, _From, State) ->
  % This could be done on a per-connection basis as well, if performance is an issue.
  {MegaSecs, Secs, _} = now(),
  UnixTime = MegaSecs * 1000000 + Secs,
  <<_:20/binary,PID:2/binary,_/binary>> = term_to_binary(self()),
  Index = State#state.oid_index rem 16#ffffff,
  {reply, <<UnixTime:32/signed, (State#state.hashed_hostn)/binary, PID/binary,
            Index:24>>, State#state{oid_index = State#state.oid_index + 1}};

handle_call({add_pool, NewPool = #pool{id = PoolId}}, _From, #state{pools = Pools} = State) ->
  {Result, Pools1} =
    case proplists:is_defined(PoolId, Pools) of
      true ->
        Pool = proplists:get_value(PoolId, Pools),
        Pool1 = do_open_connections(Pool),
        {ok, [{PoolId, Pool1} | proplists:delete(PoolId, Pools)]};
      false ->
        Pool1 = do_open_connections(NewPool),
        {ok, [{PoolId, Pool1} | Pools]}
    end,
  {reply, Result, State#state{pools=Pools1}};

handle_call({remove_pool, PoolId}, _From, #state{pools=Pools}=State) ->
  {Result, Pools1} =
    case proplists:get_value(PoolId, Pools) of
      undefined ->
        {not_found, Pools};
      #pool{conns = Conns} ->
        lists:foreach(fun(Conn) ->
          emongo_conn:stop(Conn)
        end, queue:to_list(Conns)),
        {ok, lists:keydelete(PoolId, 1, Pools)}
    end,
  {reply, Result, State#state{pools=Pools1}};

handle_call({conn, PoolId}, From, State) ->
  handle_call({conn, PoolId, 1}, From, State);
handle_call({conn, PoolId, NumReqs}, _From, #state{pools = Pools} = State) ->
  case get_pool(PoolId, Pools) of
    undefined ->
      {reply, {undefined, undefined}, State};
    {Pool, Others} ->
      case queue:out(Pool#pool.conns) of
        {{value, Conn}, Q2} ->
          Pool1 = Pool#pool{conns = queue:in(Conn, Q2),
                            req_id = ((Pool#pool.req_id) + NumReqs)},
          Pools1 = [{PoolId, Pool1}|Others],
          {reply, {Conn, Pool}, State#state{pools=Pools1}};
        {empty, _} ->
          {reply, {undefined, Pool}, State}
      end
  end;

handle_call({authorize_new_dbs, PoolId}, _From, #state{pools = Pools} = State) ->
  case get_pool(PoolId, Pools) of
    undefined ->
      {reply, undefined, State};
    {Pool, Others} ->
      NewPool = lists:foldl(fun(Conn, PoolAcc) ->
        do_auth(Conn, PoolAcc)
      end, Pool, queue:to_list(Pool#pool.conns)),
      {reply, ok, State#state{pools = [{PoolId, NewPool} | Others]}}
  end;

handle_call(_, _From, State) -> {reply, {error, invalid_call}, State}.

%--------------------------------------------------------------------
% Function: handle_cast(Msg, State) -> {noreply, State} |
%                    {noreply, State, Timeout} |
%                    {stop, Reason, State}
% Description: Handling cast messages
%--------------------------------------------------------------------
handle_cast(_Msg, State) ->
  {noreply, State}.

%--------------------------------------------------------------------
% Function: handle_info(Info, State) -> {noreply, State} |
%                     {noreply, State, Timeout} |
%                     {stop, Reason, State}
% Description: Handling all non call/cast messages
%--------------------------------------------------------------------
handle_info({'EXIT', _, normal}, State) ->
  {noreply, State};

handle_info({'EXIT', Pid, {emongo_conn, PoolId, Error}},
            #state{pools=Pools}=State) ->
  ?ERROR("EXIT ~p, {emongo_conn, ~p, ~p} in ~p~n", [Pid, PoolId, Error, ?MODULE]),
  NewState =
    case get_pool(PoolId, Pools) of
      undefined -> State;
      {Pool = #pool{conns = Conns}, Others} ->
        NewConns = queue:filter(fun(Conn) -> emongo_conn:write_pid(Conn) =/= Pid end, Conns),
        FilPool = Pool#pool{conns = NewConns},
        NewPools = case do_open_connections(FilPool) of
          {error, _Reason} -> Others;
          NewPool          -> [{PoolId, NewPool} | Others]
        end,
        State#state{pools = NewPools}
    end,
  {noreply, NewState};

handle_info(Info, State) ->
  ?WARN("Unrecognized message in ~p: ~p~n", [?MODULE, Info]),
  {noreply, State}.

%--------------------------------------------------------------------
% Function: terminate(Reason, State) -> void()
% Description: This function is called by a gen_server when it is about to
% terminate. It should be the opposite of Module:init/1 and do any necessary
% cleaning up. When it returns, the gen_server terminates with Reason.
% The return value is ignored.
%--------------------------------------------------------------------
terminate(_Reason, _State) ->
  ok.

%--------------------------------------------------------------------
% Func: code_change(OldVsn, State, Extra) -> {ok, NewState}
% Description: Convert process state when code is changed
%--------------------------------------------------------------------
code_change(_OldVsn, State, _Extra) ->
  {ok, State}.

%--------------------------------------------------------------------
%% Internal functions
%--------------------------------------------------------------------
initialize_pools() ->
  case application:get_env(emongo, pools) of
    undefined ->
      [];
    {ok, Pools} ->
      [begin
        Pool = #pool{
          id       = PoolId,
          size     = proplists:get_value(size, Props, 1),
          host     = proplists:get_value(host, Props, "localhost"),
          port     = proplists:get_value(port, Props, 27017),
          database = proplists:get_value(database, Props, "test")
        },
        {PoolId, do_open_connections(Pool)}
       end || {PoolId, Props} <- Pools]
  end.

do_open_connections(#pool{id                 = PoolId,
                          host               = Host,
                          port               = Port,
                          size               = Size,
                          max_pipeline_depth = MaxPipelineDepth,
                          socket_options     = SocketOptions,
                          conns              = Conns} = Pool) ->
  case queue:len(Conns) < Size of
    true ->
      case emongo_conn:start_link(PoolId, Host, Port, MaxPipelineDepth, SocketOptions) of
        {error, Reason} ->
          throw({emongo_error, Reason});
        {ok, Conn} ->
          NewPool = do_auth(Conn, Pool),
          do_open_connections(NewPool#pool{conns = queue:in(Conn, Conns)})
      end;
    false -> Pool
  end.

pass_hash(undefined, undefined) -> undefined;
pass_hash(User, Pass) ->
  emongo:dec2hex(erlang:md5(<<User/binary, ":mongo:", Pass/binary>>)).

do_auth(_Conn, #pool{user = undefined, pass_hash = undefined} = Pool) -> Pool;
do_auth(Conn, Pool) ->
  RegisteredDBs = [Pool#pool.database | [DB || [DB] <- ets:match(?COLL_DB_MAP_ETS, {{Pool#pool.id, '_'}, '$1'})]],
  UniqueDBs = lists:usort(RegisteredDBs),
  do_auth(UniqueDBs, Conn, Pool).

do_auth([], _Conn, Pool) -> Pool;
do_auth([DB | Others], Conn, #pool{user = User, pass_hash = PassHash} = Pool) ->
  Nonce = case getnonce(Conn, DB, Pool) of
    error -> throw(emongo_getnonce);
    N     -> N
  end,
  Digest = emongo:dec2hex(erlang:md5(<<Nonce/binary, User/binary, PassHash/binary>>)),
  Query = #emo_query{q=[{<<"authenticate">>, 1}, {<<"user">>, User},
                        {<<"nonce">>, Nonce}, {<<"key">>, Digest}], limit=1},
  authorize_conn_for_db(DB, Pool, Query, Conn),
  do_auth(Others, Conn, Pool#pool{req_id = Pool#pool.req_id + 1}).

authorize_conn_for_db(DB, Pool, Query, Conn) ->
  Packet = emongo_packet:do_query(DB, "$cmd", Pool#pool.req_id, Query),
  Resp = send_recv_command(do_auth, "$cmd", undefined, [], Conn, Pool, Packet),
  [Res] = Resp#response.documents,
  case lists:keyfind(<<"ok">>, 1, Res) of
    {<<"ok">>, 1.0} -> ok;
    _ ->
      case lists:keyfind(<<"errmsg">>, 1, Res) of
        {<<"errmsg">>, Error} ->
          throw({emongo_authentication_failed, Error});
        _ ->
          throw({emongo_authentication_failed, <<"Unknown error">>})
      end
  end.

getnonce(Conn, DB, Pool) ->
  Query1 = #emo_query{q=[{<<"getnonce">>, 1}], limit=1},
  Packet = emongo_packet:do_query(DB, "$cmd", Pool#pool.req_id, Query1),
  Resp1 = send_recv_command(getnonce, "$cmd", undefined, [], Conn, Pool, Packet),
  case lists:keyfind(<<"nonce">>, 1, lists:nth(1, Resp1#response.documents)) of
    false                -> error;
    {<<"nonce">>, Nonce} -> Nonce
  end.

get_pool(PoolId, Pools) ->
  get_pool(PoolId, Pools, []).

get_pool(_, [], _) ->
  undefined;

get_pool(PoolId, [{PoolId, Pool}|Tail], Others) ->
  {Pool, lists:append(Tail, Others)};

get_pool(PoolId, [Pool|Tail], Others) ->
  get_pool(PoolId, Tail, [Pool|Others]).

get_database(Pool, Collection) ->
  case ets:lookup(?COLL_DB_MAP_ETS, {Pool#pool.id, to_binary(Collection)}) of
    [{_, Database}] -> Database;
    _               -> Pool#pool.database
  end.

dec2hex(Dec) ->
  dec2hex(<<>>, Dec).

dec2hex(N, <<I:8,Rem/binary>>) ->
  dec2hex(<<N/binary, (hex0((I band 16#f0) bsr 4)):8,
            (hex0((I band 16#0f))):8>>, Rem);
dec2hex(N,<<>>) ->
  N.

hex2dec(Hex) when is_list(Hex) ->
  hex2dec(list_to_binary(Hex));

hex2dec(Hex) ->
  hex2dec(<<>>, Hex).

hex2dec(N,<<A:8,B:8,Rem/binary>>) ->
  hex2dec(<<N/binary, ((dec0(A) bsl 4) + dec0(B)):8>>, Rem);
hex2dec(N,<<>>) ->
  N.

utf8_encode(Value) ->
  try
  iolist_to_binary(Value)
  catch _:_ ->
  case unicode:characters_to_binary(Value) of
    {error, Bin, RestData} ->
      exit({emongo_cannot_convert_chars_to_binary, Value, Bin, RestData});
    {incomplete, Bin1, Bin2} ->
      exit({emongo_cannot_convert_chars_to_binary, Value, Bin1, Bin2});
    EncodedValue -> EncodedValue
  end
  end.

% create_cmd(Command, Collection, Selector, ExtraParams, ForcedLimit, Options)
create_cmd(Command, Collection, undefined, ExtraParams, undefined, Options) ->
  EmoQuery = transform_options(Options, #emo_query{}),
  EmoQuery#emo_query{q = [{Command, Collection} | ExtraParams ++ EmoQuery#emo_query.q]};
create_cmd(Command, Collection, Selector, ExtraParams, undefined, Options) ->
  % For some reason, with this version of MongoDB, they use "query" with "$cmd" and "$query" for other selectors.
  NewExtraParams = [{<<"query">>, {struct, transform_selector(Selector)}} | ExtraParams],
  create_cmd(Command, Collection, undefined, NewExtraParams, undefined, Options);
create_cmd(Command, Collection, Selector, ExtraParams, ForcedLimit, Options) ->
  NewOptions = [{limit, ForcedLimit} | proplists:delete(limit, Options)],
  create_cmd(Command, Collection, Selector, ExtraParams, undefined, NewOptions).

create_query(Options, SelectorIn) ->
  Selector = transform_selector(SelectorIn),
  EmoQuery = transform_options(Options, #emo_query{}),
  finalize_emo_query(Selector, EmoQuery).

finalize_emo_query(Selector, #emo_query{q = []} = EmoQuery) -> EmoQuery#emo_query{q = Selector};
finalize_emo_query(Selector, #emo_query{q = Q}  = EmoQuery) ->
  EmoQuery#emo_query{q = [{<<"$query">>, {struct, Selector}} | Q]}.

transform_options([], EmoQuery) ->
  EmoQuery;
transform_options([{limit, Limit} | Rest], EmoQuery) ->
  NewEmoQuery = EmoQuery#emo_query{limit=Limit},
  transform_options(Rest, NewEmoQuery);
transform_options([{offset, Offset} | Rest], EmoQuery) ->
  NewEmoQuery = EmoQuery#emo_query{offset=Offset},
  transform_options(Rest, NewEmoQuery);
transform_options([{orderby, OrderbyIn} | Rest],
                  #emo_query{q = Query} = EmoQuery) ->
  Orderby = {<<"$orderby">>, {struct, [{Key, case Dir of desc -> -1; -1 -> -1; _ -> 1 end} ||
                                       {Key, Dir} <- OrderbyIn]}},
  NewEmoQuery = EmoQuery#emo_query{q = [Orderby | Query]},
  transform_options(Rest, NewEmoQuery);
transform_options([{fields, Fields} | Rest], EmoQuery) ->
  NewEmoQuery = EmoQuery#emo_query{field_selector=convert_fields(Fields)},
  transform_options(Rest, NewEmoQuery);
transform_options([Opt | Rest], #emo_query{opts = OptsIn} = EmoQuery)
    when is_integer(Opt) ->
  NewEmoQuery = EmoQuery#emo_query{opts = Opt bor OptsIn},
  transform_options(Rest, NewEmoQuery);
transform_options([{<<_/binary>>, _} = Option | Rest], #emo_query{q = Query} = EmoQuery) ->
  NewEmoQuery = EmoQuery#emo_query{q = [Option | Query]},
  transform_options(Rest, NewEmoQuery);
transform_options([{AllowedBinaries, Val} | Rest], #emo_query{q = Query} = EmoQuery)
    when AllowedBinaries == new;
         AllowedBinaries == sort;
         AllowedBinaries == remove;
         AllowedBinaries == upsert ->
  NewEmoQuery = EmoQuery#emo_query{q = [{to_binary(AllowedBinaries), Val} | Query]},
  transform_options(Rest, NewEmoQuery);
transform_options([{Ignore, _} | Rest], EmoQuery)
    when Ignore == timeout;
         % The write-concern options are handled in sync_command()
         Ignore == write_concern;
         Ignore == write_concern_timeout ->
  transform_options(Rest, EmoQuery);
transform_options([Ignore | Rest], EmoQuery)
    when Ignore == check_match_found;
         Ignore == response_options;
         Ignore == ?USE_PRIMARY ->
  transform_options(Rest, EmoQuery);
transform_options([Invalid | _Rest], _EmoQuery) ->
  throw({emongo_invalid_option, Invalid}).

transform_selector(Selector) ->
  lists:map(fun({Key, Value}) ->
    ConvKey = convert_key(Key),
    ForceDataType = force_data_type(ConvKey),
    ConvValue = convert_value(ForceDataType, Value),
    {ConvKey, ConvValue}
  end, Selector).

convert_key(Bin)  when is_binary(Bin) -> Bin;
convert_key(List) when is_list(List)  -> List;
convert_key(oid)       -> oid;
convert_key('>')       -> <<"$gt">>;
convert_key(gt)        -> <<"$gt">>;
convert_key('>=')      -> <<"$gte">>;
convert_key(gte)       -> <<"$gte">>;
convert_key('<')       -> <<"$lt">>;
convert_key(lt)        -> <<"$lt">>;
convert_key('=<')      -> <<"$lte">>;
convert_key(lte)       -> <<"$lte">>;
convert_key('=/=')     -> <<"$ne">>;
convert_key('/=')      -> <<"$ne">>;
convert_key(ne)        -> <<"$ne">>;
convert_key(in)        -> <<"$in">>;
convert_key(nin)       -> <<"$nin">>;
convert_key(mod)       -> <<"$mod">>;
convert_key(all)       -> <<"$all">>;
convert_key(size)      -> <<"$size">>;
convert_key(exists)    -> <<"$exists">>;
convert_key(near)      -> <<"$near">>;
convert_key(where)     -> <<"$where">>;
convert_key(elemMatch) -> <<"$elemMatch">>.

force_data_type(<<"$in">>)  -> array;
force_data_type(<<"$nin">>) -> array;
force_data_type(<<"$mod">>) -> array;
force_data_type(<<"$all">>) -> array;
force_data_type(<<"$or">>)  -> array;
force_data_type(<<"$and">>) -> array;
force_data_type(_)          -> undefined.

convert_value(array, {array, Vals}) ->
  {array, [convert_value(undefined, V) || V <- Vals]};
convert_value(array, Vals) ->
  convert_value(array, {array, Vals});
convert_value(_, Sel) when ?IS_DOCUMENT(Sel) ->
  transform_selector(Sel);
convert_value(_, [SubSel | _] = SubSels) when ?IS_DOCUMENT(SubSel) ->
  {array, [transform_selector(Sel) || Sel <- SubSels]};
convert_value(_, {array, [SubSel | _] = SubSels}) when ?IS_DOCUMENT(SubSel) ->
  {array, [transform_selector(Sel) || Sel <- SubSels]};
convert_value(_, Value) -> Value.

dec0($a) ->  10;
dec0($b) ->  11;
dec0($c) ->  12;
dec0($d) ->  13;
dec0($e) ->  14;
dec0($f) ->  15;
dec0(X)  ->  X - $0.

hex0(10) -> $a;
hex0(11) -> $b;
hex0(12) -> $c;
hex0(13) -> $d;
hex0(14) -> $e;
hex0(15) -> $f;
hex0(I)  -> $0 + I.

sync_command(Command, Collection, Selector, Options, Conn, Pool, Packet1) ->
  % When this connection was requested, two request ids were allocated, so using req_id + 1 is safe.
  GetLastErrorReqId   = Pool#pool.req_id + 1,
  Timeout             = get_timeout(Options, Pool),
  WriteConcern        = proplists:get_value(write_concern,         Options, Pool#pool.write_concern),
  WriteConcernTimeout = proplists:get_value(write_concern_timeout, Options, Pool#pool.write_concern_timeout),
  Query1 = #emo_query{q = [{<<"getlasterror">>, 1}, {<<"w">>, WriteConcern}, {<<"wtimeout">>, WriteConcernTimeout}],
                      limit = 1},
  Packet2 = emongo_packet:do_query(get_database(Pool, Collection), "$cmd", GetLastErrorReqId, Query1),
  try
    Resp = time_call({Command, Collection, Selector, Options}, fun() ->
      emongo_conn:send_sync(Conn, GetLastErrorReqId, Packet1, Packet2, Timeout)
    end),
    case lists:member(response_options, Options) of
      true  -> Resp;
      false -> get_sync_result(Resp, lists:member(check_match_found, Options))
    end
  catch _:{emongo_conn_error, Error} ->
    throw({emongo_conn_error, Error, Command, Collection, Selector,
           [{msg_queue_len, emongo_conn:queue_lengths(Conn)} | Options]})
  end.

send_recv_command(Command, Collection, Selector, Options, Conn, Pool, Packet) ->
  try
    time_call({Command, Collection, Selector, Options}, fun() ->
      emongo_conn:send_recv(Conn, Pool#pool.req_id, Packet, get_timeout(Options, Pool))
    end)
  catch _:{emongo_conn_error, Error} ->
    throw({emongo_conn_error, Error, Command, Collection, Selector,
           [{msg_queue_len, emongo_conn:queue_lengths(Conn)} | Options]})
  end.

send_command(Command, Collection, Selector, Options, Conn, Pool, Packet) ->
  try
    time_call({Command, Collection, Selector, Options}, fun() ->
      emongo_conn:send(Conn, Pool#pool.req_id, Packet, get_timeout(Options, Pool))
    end)
  catch _:{emongo_conn_error, Error} ->
    throw({emongo_conn_error, Error, Command, Collection, Selector,
           [{msg_queue_len, emongo_conn:queue_lengths(Conn)} | Options]})
  end.

% TODO: Include selector in emongo_error messages.

get_sync_result(#response{documents = [Doc]}, CheckMatchFound) ->
  case lists:keyfind(<<"err">>, 1, Doc) of
    {_, undefined}     -> check_match_found(Doc, CheckMatchFound);
    {_, <<"timeout">>} -> throw({emongo_conn_error, db_timeout});
    {_, Msg}           -> throw({emongo_error, Msg});
    _                  -> throw({emongo_error, {invalid_error_message, Doc}})
  end;
get_sync_result(Resp, _CheckMatchFound) ->
  throw({emongo_error, {invalid_response, Resp}}).

check_match_found(_Doc, false) -> ok;
check_match_found(Doc, _) ->
  % For some reason, "updatedExisting" isn't always in the response.  If it is there, use the value it returns.
  % Otherwise, fall back on "n", which seems to always be there.
  case lists:keyfind(<<"updatedExisting">>, 1, Doc) of
    {_, true}  -> ok;
    {_, false} -> {emongo_no_match_found, Doc};
    _ ->
      case lists:keyfind(<<"n">>, 1, Doc) of
        {_, 0} -> {emongo_no_match_found, Doc};
        {_, _} -> ok;
        false  -> throw({emongo_error, {invalid_response, Doc}})
      end
  end.

time_call({Command, Collection, Selector, _Options}, Fun) ->
  {TimeUsec, Res} = timer:tc(fun() ->
    try
      Fun()
    catch C:E ->
      {exception, C, E, erlang:get_stacktrace()}
    end
  end),
  PreviousTiming = case erlang:get(?TIMING_KEY) of
    undefined                     -> [];
    T when length(T) < ?MAX_TIMES -> T;
    T                             -> tl(T)
  end,
  CurTimeInfo = [
    {time_usec, TimeUsec},
    {cmd,       Command},
    {coll,      Collection},
    {sel,       Selector}],
  erlang:put(?TIMING_KEY, PreviousTiming ++ [CurTimeInfo]),
  case Res of
    {exception, C, E, Stacktrace} -> erlang:raise(C, E, Stacktrace);
    _                             -> Res
  end.

get_timeout(Options, Pool) -> proplists:get_value(timeout, Options, Pool#pool.timeout).

to_binary(undefined)           -> undefined;
to_binary(V) when is_binary(V) -> V;
to_binary(V) when is_list(V)   -> list_to_binary(V);
to_binary(V) when is_atom(V)   -> list_to_binary(atom_to_list(V)).

convert_fields([])                    -> [];
convert_fields([{Field, Val} | Rest]) -> [{Field, Val} | convert_fields(Rest)];
convert_fields([Field | Rest])        -> [{Field, 1}   | convert_fields(Rest)].

set_slave_ok(Options) ->
  case lists:member(?USE_PRIMARY, Options) of
    true -> lists:delete(?USE_PRIMARY, Options);
<<<<<<< HEAD
    _    -> [?SLAVE_OK | Options]
=======
    _    -> [{<<"$readPreference">>, [{<<"mode">>, <<"secondaryPreferred">>}]}, ?SLAVE_OK | Options]
>>>>>>> b18e276c
  end.

% c("../../deps/emongo/src/emongo.erl", [{i, "../../deps/emongo/include"}]).<|MERGE_RESOLUTION|>--- conflicted
+++ resolved
@@ -1063,11 +1063,7 @@
 set_slave_ok(Options) ->
   case lists:member(?USE_PRIMARY, Options) of
     true -> lists:delete(?USE_PRIMARY, Options);
-<<<<<<< HEAD
-    _    -> [?SLAVE_OK | Options]
-=======
     _    -> [{<<"$readPreference">>, [{<<"mode">>, <<"secondaryPreferred">>}]}, ?SLAVE_OK | Options]
->>>>>>> b18e276c
   end.
 
 % c("../../deps/emongo/src/emongo.erl", [{i, "../../deps/emongo/include"}]).