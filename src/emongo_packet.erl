%% Copyright (c) 2009 Jacob Vorreuter <jacob.vorreuter@gmail.com>
%%
%% Permission is hereby granted, free of charge, to any person
%% obtaining a copy of this software and associated documentation
%% files (the "Software"), to deal in the Software without
%% restriction, including without limitation the rights to use,
%% copy, modify, merge, publish, distribute, sublicense, and/or sell
%% copies of the Software, and to permit persons to whom the
%% Software is furnished to do so, subject to the following
%% conditions:
%%
%% The above copyright notice and this permission notice shall be
%% included in all copies or substantial portions of the Software.
%%
%% THE SOFTWARE IS PROVIDED "AS IS", WITHOUT WARRANTY OF ANY KIND,
%% EXPRESS OR IMPLIED, INCLUDING BUT NOT LIMITED TO THE WARRANTIES
%% OF MERCHANTABILITY, FITNESS FOR A PARTICULAR PURPOSE AND
%% NONINFRINGEMENT. IN NO EVENT SHALL THE AUTHORS OR COPYRIGHT
%% HOLDERS BE LIABLE FOR ANY CLAIM, DAMAGES OR OTHER LIABILITY,
%% WHETHER IN AN ACTION OF CONTRACT, TORT OR OTHERWISE, ARISING
%% FROM, OUT OF OR IN CONNECTION WITH THE SOFTWARE OR THE USE OR
%% OTHER DEALINGS IN THE SOFTWARE.
-module(emongo_packet).

<<<<<<< HEAD
-export([update/6, insert/4, do_query/4, get_more/5,
		 delete/4, kill_cursors/2, msg/2, decode_response/1,
		 ensure_index/4]).

-include("emongo.hrl").

=======
-export([update/6, insert/4, do_query/4, get_more/5, 
		 delete/4, kill_cursors/2, msg/2, decode_response/1,
		 ensure_index/4, get_last_error/2, server_status/2]).

-include("emongo.hrl").

get_last_error(Database, ReqId) ->
    %%Query = #emo_query{q=[{<<"getlasterror">>, 1}], limit=1},
    %%do_query(Database, "$cmd", ReqId, Query).
    DatabaseLength = byte_size(Database),
    <<(57+DatabaseLength):32/little-signed, ReqId:32/little-signed, 0:32,
     ?OP_QUERY:32/little-signed, 0:32, Database/binary, ".$cmd", 0, 0:32, 1:32/little-signed,
     %% Encoded document
     23:32/little-signed, 16, "getlasterror", 0, 1:32/little-signed, 0>>.

server_status(Database, ReqId) ->
    %%Query = #emo_query{q=[{<<"serverStatus">>, 1}], limit=1},
    %%do_query(Database, "$cmd", ReqId, Query).
    DatabaseLength = byte_size(Database),
    <<(57+DatabaseLength):32/little-signed, ReqId:32/little-signed, 0:32,
     ?OP_QUERY:32/little-signed, 0:32, Database/binary, ".$cmd", 0, 0:32, 1:32/little-signed,
     %% Encoded document
     23:32/little-signed, 16, "serverStatus", 0, 1:32/little-signed, 0>>.

>>>>>>> bf9d9f14
update(Database, Collection, ReqID, Upsert, Selector, Document) ->
	FullName = unicode:characters_to_binary([Database, ".", Collection]),
	EncodedSelector = emongo_bson:encode(Selector),
	EncodedDocument = emongo_bson:encode(Document),
	BinUpsert = if Upsert == true -> 1; true -> 0 end,
	Message = <<0:32, FullName/binary, 0, BinUpsert:32/little-signed, EncodedSelector/binary, EncodedDocument/binary>>,
	Length = byte_size(Message),
    <<(Length+16):32/little-signed, ReqID:32/little-signed, 0:32, ?OP_UPDATE:32/little-signed, Message/binary>>.

insert(Database, Collection, ReqID, Documents) ->
	FullName = unicode:characters_to_binary([Database, ".", Collection]),
	EncodedDocument = iolist_to_binary([emongo_bson:encode(Document) || Document <- Documents]),
	Message = <<0:32, FullName/binary, 0, EncodedDocument/binary>>,
	Length = byte_size(Message),
    <<(Length+16):32/little-signed, ReqID:32/little-signed, 0:32, ?OP_INSERT:32/little-signed, Message/binary>>.

do_query(Database, Collection, ReqID, Query) when is_record(Query, emo_query) ->
	OptsSum = lists:foldl(fun(X, Acc) -> Acc+X end, 0, Query#emo_query.opts),
	FullName = unicode:characters_to_binary([Database, ".", Collection]),
	EncodedDocument = if
		is_binary(Query#emo_query.q) -> Query#emo_query.q;
		true -> emongo_bson:encode(Query#emo_query.q)
	end,
	EncodedFieldSelector = if
		Query#emo_query.field_selector == [] -> <<>>;
		true -> emongo_bson:encode(Query#emo_query.field_selector)
	end,
	Message = <<OptsSum:32/little-signed, FullName/binary, 0:8,
				(Query#emo_query.offset):32/little-signed,
				(Query#emo_query.limit):32/little-signed,
				EncodedDocument/binary, EncodedFieldSelector/binary>>,
	Length = byte_size(Message),
    <<(Length+16):32/little-signed, ReqID:32/little-signed, 0:32, ?OP_QUERY:32/little-signed, Message/binary>>.

get_more(Database, Collection, ReqID, NumToReturn, CursorID) ->
	FullName = unicode:characters_to_binary([Database, ".", Collection]),
	Message = <<0:32, FullName/binary, 0, NumToReturn:32/little-signed, CursorID:64/little-signed>>,
	Length = byte_size(Message),
    <<(Length+16):32/little-signed, ReqID:32/little-signed, 0:32, ?OP_GET_MORE:32/little-signed, Message/binary>>.

delete(Database, Collection, ReqID, Selector) ->
	FullName = unicode:characters_to_binary([Database, ".", Collection]),
	EncodedDocument = emongo_bson:encode(Selector),
	Message = <<0:32, FullName/binary, 0, 0:32, EncodedDocument/binary>>,
	Length = byte_size(Message),
    <<(Length+16):32/little-signed, ReqID:32/little-signed, 0:32, ?OP_DELETE:32/little-signed, Message/binary>>.

ensure_index(Database, Collection, ReqID, Keys) ->
	FullName = unicode:characters_to_binary([Database, ".system.indexes"]),
	Selector = [
		{<<"name">>, index_name(Keys, <<>>)},
		{<<"ns">>, unicode:characters_to_binary([Database, ".", Collection])},
		{<<"key">>, Keys}],
	EncodedDocument = emongo_bson:encode(Selector),
	Message = <<0:32, FullName/binary, 0, EncodedDocument/binary>>,
	Length = byte_size(Message),
    <<(Length+16):32/little-signed, ReqID:32/little-signed, 0:32, ?OP_INSERT:32/little-signed, Message/binary>>.

kill_cursors(ReqID, CursorIDs) ->
	CursorIDsBin = lists:foldl(fun(ID, Bin) -> <<Bin/binary, ID:64/little-signed>> end, <<>>, CursorIDs),
	Message = <<0:32, (length(CursorIDs)):32/little-signed, CursorIDsBin/binary>>,
	Length = byte_size(Message),
    <<(Length+16):32/little-signed, ReqID:32/little-signed, 0:32, ?OP_KILL_CURSORS:32/little-signed, Message/binary>>.

msg(ReqID, Message) ->
	Length = byte_size(Message),
    <<(Length+16):32/little-signed, ReqID:32/little-signed, 0:32, ?OP_MSG:32/little-signed, Message/binary>>.

decode_response(<<Length:32/little-signed, ReqID:32/little-signed, RespTo:32/little-signed, Op:32/little-signed, Message/binary>>) ->
	MsgLen = Length - 16,
	if
		byte_size(Message) < MsgLen ->
			undefined;
		true ->
			DocLen = MsgLen - 20,
			<<RespFlag:32/little-signed,
			  CursorID:64/little-signed,
			  StartingFrom:32/little-signed,
			  NumRet:32/little-signed,
			  Documents:DocLen/binary,
			  Tail/binary>> = Message,
			Resp = #response{
<<<<<<< HEAD
				header = {header, Length, ReqID, RespTo, Op},
				response_flag = RespFlag,
				cursor_id = CursorID,
				offset = StartingFrom,
				limit = NumRet,
				documents = Documents
			},
			{Resp, Tail}
	end.
=======
				header = #header{message_length = Length,
                                                 request_id = ReqID,
                                                 response_to = RespTo,
                                                 op_code = Op},
				response_flag = RespFlag, 
				cursor_id = CursorID, 
				offset = StartingFrom, 
				limit = NumRet, 
				documents = Documents
			},
			{Resp, Tail}
	end;

decode_response(_) ->
    undefined.
>>>>>>> bf9d9f14

index_name([], Bin) -> Bin;
index_name([{Key, Val}|Tail], Bin) ->
	KeyBin = unicode:characters_to_binary(Key),
	ValBin = if
		is_integer(Val) -> list_to_binary(integer_to_list(Val));
		true -> <<>>
	end,
	index_name(Tail, <<Bin/binary, KeyBin/binary, "_", ValBin/binary>>).<|MERGE_RESOLUTION|>--- conflicted
+++ resolved
@@ -22,14 +22,6 @@
 %% OTHER DEALINGS IN THE SOFTWARE.
 -module(emongo_packet).
 
-<<<<<<< HEAD
--export([update/6, insert/4, do_query/4, get_more/5,
-		 delete/4, kill_cursors/2, msg/2, decode_response/1,
-		 ensure_index/4]).
-
--include("emongo.hrl").
-
-=======
 -export([update/6, insert/4, do_query/4, get_more/5, 
 		 delete/4, kill_cursors/2, msg/2, decode_response/1,
 		 ensure_index/4, get_last_error/2, server_status/2]).
@@ -54,7 +46,6 @@
      %% Encoded document
      23:32/little-signed, 16, "serverStatus", 0, 1:32/little-signed, 0>>.
 
->>>>>>> bf9d9f14
 update(Database, Collection, ReqID, Upsert, Selector, Document) ->
 	FullName = unicode:characters_to_binary([Database, ".", Collection]),
 	EncodedSelector = emongo_bson:encode(Selector),
@@ -137,17 +128,6 @@
 			  Documents:DocLen/binary,
 			  Tail/binary>> = Message,
 			Resp = #response{
-<<<<<<< HEAD
-				header = {header, Length, ReqID, RespTo, Op},
-				response_flag = RespFlag,
-				cursor_id = CursorID,
-				offset = StartingFrom,
-				limit = NumRet,
-				documents = Documents
-			},
-			{Resp, Tail}
-	end.
-=======
 				header = #header{message_length = Length,
                                                  request_id = ReqID,
                                                  response_to = RespTo,
@@ -163,7 +143,6 @@
 
 decode_response(_) ->
     undefined.
->>>>>>> bf9d9f14
 
 index_name([], Bin) -> Bin;
 index_name([{Key, Val}|Tail], Bin) ->
